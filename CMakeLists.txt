
project(vesper-libs)
cmake_minimum_required(VERSION 2.8)

# enable documentation generation
FIND_PACKAGE(Doxygen)
if (DOXYGEN_FOUND)
    configure_file(Doxyfile.in ${PROJECT_BINARY_DIR}/Doxyfile @ONLY IMMEDIATE)
    add_custom_target(docs COMMAND ${DOXYGEN_EXECUTABLE}
        ${PROJECT_BINARY_DIR}/Doxyfile
        SOURCES ${PROJECT_BINARY_DIR}/Doxyfile)
else()
    message(WARNING "Doxygen is needed to build the documentation.")
endif()

# put binary output in bin/ subdirectory
set(CMAKE_RUNTIME_OUTPUT_DIRECTORY ${CMAKE_BINARY_DIR}/bin)
set(EXECUTABLE_OUTPUT_PATH ${CMAKE_RUNTIME_OUTPUT_DIRECTORY})
set(LIBRARY_OUTPUT_PATH ${CMAKE_RUNTIME_OUTPUT_DIRECTORY})

# select release build type as default
if(NOT CMAKE_BUILD_TYPE)
    set(CMAKE_BUILD_TYPE "Release")
endif()
message(STATUS "'${CMAKE_BUILD_TYPE}' built type was selected.")

<<<<<<< HEAD
# add include directories
include_directories(SYSTEM "${PROJECT_SOURCE_DIR}")

# add definitions used by the sources
# the VSP_BUILD_API flag activates API function export
add_definitions("-DVSP_BUILD_API")

# add compiler flags to define C version
# and to compile position independent code
set(CMAKE_C_FLAGS "${CMAKE_C_FLAGS} -std=c89 -fPIC")

# add compiler flags to enable strict compilation in debug mode
set(CMAKE_C_FLAGS_DEBUG "${CMAKE_C_FLAGS_DEBUG} -g -O0 --coverage")
set(CMAKE_C_FLAGS_DEBUG "${CMAKE_C_FLAGS_DEBUG} -Wall -Wextra -pedantic")
set(CMAKE_C_FLAGS_DEBUG "${CMAKE_C_FLAGS_DEBUG} -Wmissing-prototypes")
set(CMAKE_C_FLAGS_DEBUG "${CMAKE_C_FLAGS_DEBUG} -Wstrict-prototypes")

# set linker options to hide internal symbols
set(CMAKE_SHARED_LINKER_FLAGS
    "${CMAKE_SHARED_LINKER_FLAGS} -fvisibility=hidden")
=======
# add compiler flags to define C++ version
# and to compile position independent code
set(CMAKE_CXX_FLAGS "${CMAKE_CXX_FLAGS} -std=c++11 -fPIC")
>>>>>>> d0ea498a

# add modules
add_subdirectory(vesper_util)
add_subdirectory(vesper_log)
add_subdirectory(vesper_cmcp)
add_subdirectory(vesper_test)<|MERGE_RESOLUTION|>--- conflicted
+++ resolved
@@ -24,7 +24,6 @@
 endif()
 message(STATUS "'${CMAKE_BUILD_TYPE}' built type was selected.")
 
-<<<<<<< HEAD
 # add include directories
 include_directories(SYSTEM "${PROJECT_SOURCE_DIR}")
 
@@ -42,14 +41,13 @@
 set(CMAKE_C_FLAGS_DEBUG "${CMAKE_C_FLAGS_DEBUG} -Wmissing-prototypes")
 set(CMAKE_C_FLAGS_DEBUG "${CMAKE_C_FLAGS_DEBUG} -Wstrict-prototypes")
 
+# add compiler flags to define C++ version
+# and to compile position independent code
+set(CMAKE_CXX_FLAGS "${CMAKE_CXX_FLAGS} -std=c++11 -fPIC")
+
 # set linker options to hide internal symbols
 set(CMAKE_SHARED_LINKER_FLAGS
     "${CMAKE_SHARED_LINKER_FLAGS} -fvisibility=hidden")
-=======
-# add compiler flags to define C++ version
-# and to compile position independent code
-set(CMAKE_CXX_FLAGS "${CMAKE_CXX_FLAGS} -std=c++11 -fPIC")
->>>>>>> d0ea498a
 
 # add modules
 add_subdirectory(vesper_util)
