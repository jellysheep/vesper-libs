
# vesper-libs

Copyright (c) 2014, Max Mertens, Simon Michalke.
All rights reserved.

<<<<<<< HEAD
## Modules

`vesper-libs` is a collection of useful common software modules:

### vesper-log

`vesper-log` provides buffered and prefixed logging outputs to console.

### vesper-sphtp

`vesper-sphtp` provides an implementation of the [SphTP protocol][sphtp_link]
and lets you build simulation servers and clients connected over network.

[sphtp_link]: https://github.com/jellysheep/spheresim/wiki/Protocol

### vesper-test

`vesper-test` is a small unit test checking functionality of C modules.

### vesper-error

`vesper-error` is a helper module providing small functions for error numbers
and names (like standard `errno` and `strerror()`).

### vesper-util

`vesper-util` is a helper module providing a header file with symbol export
markers.
=======
## Description

vesper-libs is a collection of useful common software modules.

## Coding style

See [`CODING_STYLE.md`](CODING_STYLE.md) file for details about coding style of this project.
>>>>>>> 24fa6925

## License

vesper-libs is released under the BSD 3-Clause License.
Please refer to [`LICENSE`][license_link] file for details.

[license_link]:
https://github.com/VesperCommunity/vesper-libs/blob/master/LICENSE<|MERGE_RESOLUTION|>--- conflicted
+++ resolved
@@ -4,7 +4,6 @@
 Copyright (c) 2014, Max Mertens, Simon Michalke.
 All rights reserved.
 
-<<<<<<< HEAD
 ## Modules
 
 `vesper-libs` is a collection of useful common software modules:
@@ -31,17 +30,12 @@
 
 ### vesper-util
 
-`vesper-util` is a helper module providing a header file with symbol export
-markers.
-=======
-## Description
-
-vesper-libs is a collection of useful common software modules.
+`vesper-util` is a helper module providing a header
 
 ## Coding style
 
-See [`CODING_STYLE.md`](CODING_STYLE.md) file for details about coding style of this project.
->>>>>>> 24fa6925
+See [`CODING_STYLE.md`](CODING_STYLE.md) file for details about coding style of
+this project.
 
 ## License
 
